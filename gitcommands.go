package main

import (

	// "log"
	"errors"
	"fmt"
	"os"
	"os/exec"
	"runtime"
	"strings"
	"time"

	"github.com/fatih/color"
)

var (
	// ErrNoCheckedOutBranch : When we have no checked out branch
	ErrNoCheckedOutBranch = errors.New("No currently checked out branch")
)

// GitFile : A staged/unstaged file
// TODO: decide whether to give all of these the Git prefix
type GitFile struct {
	Name               string
	HasStagedChanges   bool
	HasUnstagedChanges bool
	Tracked            bool
	Deleted            bool
	HasMergeConflicts  bool
	DisplayString      string
}

// Branch : A git branch
type Branch struct {
	Name          string
	Type          string
	BaseBranch    string
	DisplayString string
}

// Commit : A git commit
type Commit struct {
	Sha           string
	Name          string
	Pushed        bool
	DisplayString string
}

// StashEntry : A git stash entry
type StashEntry struct {
	Index         int
	Name          string
	DisplayString string
}

// Map (from https://gobyexample.com/collection-functions)
func Map(vs []string, f func(string) string) []string {
	vsm := make([]string, len(vs))
	for i, v := range vs {
		vsm[i] = f(v)
	}
	return vsm
}

func includesString(list []string, a string) bool {
	for _, b := range list {
		if b == a {
			return true
		}
	}
	return false
}

// not sure how to genericise this because []interface{} doesn't accept e.g.
// []int arguments
func includesInt(list []int, a int) bool {
	for _, b := range list {
		if b == a {
			return true
		}
	}
	return false
}

func mergeGitStatusFiles(oldGitFiles, newGitFiles []GitFile) []GitFile {
	if len(oldGitFiles) == 0 {
		return newGitFiles
	}

	appendedIndexes := make([]int, 0)

	// retain position of files we already could see
	result := make([]GitFile, 0)
	for _, oldGitFile := range oldGitFiles {
		for newIndex, newGitFile := range newGitFiles {
			if oldGitFile.Name == newGitFile.Name {
				result = append(result, newGitFile)
				appendedIndexes = append(appendedIndexes, newIndex)
				break
			}
		}
	}

	// append any new files to the end
	for index, newGitFile := range newGitFiles {
		if !includesInt(appendedIndexes, index) {
			result = append(result, newGitFile)
		}
	}

	return result
}

func platformShell() (string, string) {
	if runtime.GOOS == "windows" {
		return "cmd", "/c"
	}
	return "sh", "-c"
}

func runDirectCommand(command string) (string, error) {
	timeStart := time.Now()
	commandLog(command)

	shell, shellArg := platformShell()
	cmdOut, err := exec.
		Command(shell, shellArg, command).
		CombinedOutput()
	devLog("run direct command time for command: ", command, time.Now().Sub(timeStart))
	return sanitisedCommandOutput(cmdOut, err)
}

func branchStringParts(branchString string) (string, string) {
	// expect string to be something like '4w    master`
	splitBranchName := strings.Split(branchString, "\t")
	// if we have no \t then we have no recency, so just output that as blank
	if len(splitBranchName) == 1 {
		return "", branchString
	}
	return splitBranchName[0], splitBranchName[1]
}

// branchPropertiesFromName : returns branch type, base, and color
func branchPropertiesFromName(name string) (string, string, color.Attribute) {
	if strings.Contains(name, "feature/") {
		return "feature", "develop", color.FgGreen
	} else if strings.Contains(name, "bugfix/") {
		return "bugfix", "develop", color.FgYellow
	} else if strings.Contains(name, "hotfix/") {
		return "hotfix", "master", color.FgRed
	}
	return "other", name, color.FgWhite
}

func coloredString(str string, colour *color.Color) string {
	return colour.SprintFunc()(fmt.Sprint(str))
}

func withPadding(str string, padding int) string {
	if padding-len(str) < 0 {
		return str
	}
	return str + strings.Repeat(" ", padding-len(str))
}

func branchFromLine(line string, index int) Branch {
	recency, name := branchStringParts(line)
	branchType, branchBase, colourAttr := branchPropertiesFromName(name)
	if index == 0 {
		recency = "  *"
	}
	colour := color.New(colourAttr)
	displayString := withPadding(recency, 4) + coloredString(name, colour)
	return Branch{
		Name:          name,
		Type:          branchType,
		BaseBranch:    branchBase,
		DisplayString: displayString,
	}
}

func getGitBranches() []Branch {
	branches := make([]Branch, 0)
	// check if there are any branches
	branchCheck, _ := runCommand("git branch")
	if branchCheck == "" {
		return append(branches, branchFromLine("master", 0))
	}
	if rawString, err := runDirectCommand(getBranchesCommand); err == nil {
		branchLines := splitLines(rawString)
		for i, line := range branchLines {
			branches = append(branches, branchFromLine(line, i))
		}
	} else {
		// TODO: DRY this up
		branches = append(branches, branchFromLine(gitCurrentBranchName(), 0))
	}
	branches = getAndMergeFetchedBranches(branches)
	return branches
}

func branchAlreadyStored(branchLine string, branches []Branch) bool {
	for _, branch := range branches {
		if branch.Name == branchLine {
			return true
		}
	}
	return false
}

// here branches contains all the branches that we've checked out, along with
// the recency. In this function we append the branches that are in our heads
// directory i.e. things we've fetched but haven't necessarily checked out.
// Worth mentioning this has nothing to do with the 'git merge' operation
func getAndMergeFetchedBranches(branches []Branch) []Branch {
<<<<<<< HEAD
	rawString, err := runDirectCommand(getHeadsCommand)
=======
	rawString, err := runDirectCommand("git branch --sort=-committerdate --no-color")
>>>>>>> a7075336
	if err != nil {
		return branches
	}
	branchLines := splitLines(rawString)
	for _, line := range branchLines {
		line = strings.Replace(line, "* ", "", -1)
		line = strings.TrimSpace(line)
		if branchAlreadyStored(line, branches) {
			continue
		}
		branches = append(branches, branchFromLine(line, len(branches)))
	}
	return branches
}

// TODO: DRY up this function and getGitBranches
func getGitStashEntries() []StashEntry {
	stashEntries := make([]StashEntry, 0)
	rawString, _ := runDirectCommand("git stash list --pretty='%gs'")
	for i, line := range splitLines(rawString) {
		stashEntries = append(stashEntries, stashEntryFromLine(line, i))
	}
	return stashEntries
}

func stashEntryFromLine(line string, index int) StashEntry {
	return StashEntry{
		Name:          line,
		Index:         index,
		DisplayString: line,
	}
}

func getStashEntryDiff(index int) (string, error) {
	return runCommand("git stash show -p --color stash@{" + fmt.Sprint(index) + "}")
}

func includes(array []string, str string) bool {
	for _, arrayStr := range array {
		if arrayStr == str {
			return true
		}
	}
	return false
}

func getGitStatusFiles() []GitFile {
	statusOutput, _ := getGitStatus()
	statusStrings := splitLines(statusOutput)
	gitFiles := make([]GitFile, 0)

	for _, statusString := range statusStrings {
		change := statusString[0:2]
		stagedChange := change[0:1]
		unstagedChange := statusString[1:2]
		filename := statusString[3:]
		tracked := !includes([]string{"??", "A "}, change)
		gitFile := GitFile{
			Name:               filename,
			DisplayString:      statusString,
			HasStagedChanges:   !includes([]string{" ", "U", "?"}, stagedChange),
			HasUnstagedChanges: unstagedChange != " ",
			Tracked:            tracked,
			Deleted:            unstagedChange == "D" || stagedChange == "D",
			HasMergeConflicts:  change == "UU",
		}
		devLog("tracked", gitFile.Tracked)
		devLog("hasUnstagedChanges", gitFile.HasUnstagedChanges)
		devLog("HasStagedChanges", gitFile.HasStagedChanges)
		devLog("DisplayString", gitFile.DisplayString)
		gitFiles = append(gitFiles, gitFile)
	}
	devLog(gitFiles)
	return gitFiles
}

func gitStashDo(index int, method string) (string, error) {
	return runCommand("git stash " + method + " stash@{" + fmt.Sprint(index) + "}")
}

func gitStashSave(message string) (string, error) {
	output, err := runCommand("git stash save \"" + message + "\"")
	if err != nil {
		return output, err
	}
	// if there are no local changes to save, the exit code is 0, but we want
	// to raise an error
	if output == "No local changes to save\n" {
		return output, errors.New(output)
	}
	return output, nil
}

func gitCheckout(branch string, force bool) (string, error) {
	forceArg := ""
	if force {
		forceArg = "--force "
	}
	return runCommand("git checkout " + forceArg + branch)
}

func sanitisedCommandOutput(output []byte, err error) (string, error) {
	outputString := string(output)
	if outputString == "" && err != nil {
		return err.Error(), err
	}
	return outputString, err
}

func runCommand(command string) (string, error) {
	commandStartTime := time.Now()
	commandLog(command)
	splitCmd := strings.Split(command, " ")
	cmdOut, err := exec.Command(splitCmd[0], splitCmd[1:]...).CombinedOutput()
	devLog("run command time: ", time.Now().Sub(commandStartTime))
	return sanitisedCommandOutput(cmdOut, err)
}

func openFile(filename string) (string, error) {
	return runCommand("open " + filename)
}

func vsCodeOpenFile(filename string) (string, error) {
	return runCommand("code -r " + filename)
}

func sublimeOpenFile(filename string) (string, error) {
	return runCommand("subl " + filename)
}

func getBranchGraph(branch string, baseBranch string) (string, error) {
	return runCommand("git log --graph --color --abbrev-commit --decorate --date=relative --pretty=medium -100 " + branch)

	// Leaving this guy commented out in case there's backlash from the design
	// change and I want to make this configurable
	// return runCommand("git log -p -30 --color --no-merges " + branch)
}

func verifyInGitRepo() {
	if output, err := runCommand("git status"); err != nil {
		fmt.Println(output)
		os.Exit(1)
	}
}

func getCommits() []Commit {
	pushables := gitCommitsToPush()
	log := getLog()
	commits := make([]Commit, 0)
	// now we can split it up and turn it into commits
	lines := splitLines(log)
	for _, line := range lines {
		splitLine := strings.Split(line, " ")
		sha := splitLine[0]
		pushed := includesString(pushables, sha)
		commits = append(commits, Commit{
			Sha:           sha,
			Name:          strings.Join(splitLine[1:], " "),
			Pushed:        pushed,
			DisplayString: strings.Join(splitLine, " "),
		})
	}
	return commits
}

func getLog() string {
	// currently limiting to 30 for performance reasons
	// TODO: add lazyloading when you scroll down
	result, err := runDirectCommand("git log --oneline -30")
	if err != nil {
		// assume if there is an error there are no commits yet for this branch
		return ""
	}
	return result
}

func gitIgnore(filename string) {
	if _, err := runDirectCommand("echo '" + filename + "' >> .gitignore"); err != nil {
		panic(err)
	}
}

func gitShow(sha string) string {
	result, err := runDirectCommand("git show --color " + sha)
	if err != nil {
		panic(err)
	}
	return result
}

func getDiff(file GitFile) string {
	cachedArg := ""
	if file.HasStagedChanges && !file.HasUnstagedChanges {
		cachedArg = "--cached "
	}
	deletedArg := ""
	if file.Deleted {
		deletedArg = "-- "
	}
	trackedArg := ""
	if !file.Tracked && !file.HasStagedChanges {
		trackedArg = "--no-index /dev/null "
	}
	command := "git diff --color " + cachedArg + deletedArg + trackedArg + file.Name
	// for now we assume an error means the file was deleted
	s, _ := runCommand(command)
	return s
}

func catFile(file string) (string, error) {
	return runDirectCommand("cat " + file)
}

func stageFile(file string) error {
	_, err := runCommand("git add " + file)
	return err
}

func unStageFile(file string, tracked bool) error {
	var command string
	if tracked {
		command = "git reset HEAD "
	} else {
		command = "git rm --cached "
	}
	devLog(command)
	_, err := runCommand(command + file)
	return err
}

func getGitStatus() (string, error) {
	return runCommand("git status --untracked-files=all --short")
}

func isInMergeState() (bool, error) {
	output, err := runCommand("git status --untracked-files=all")
	if err != nil {
		return false, err
	}
	return strings.Contains(output, "conclude merge") || strings.Contains(output, "unmerged paths"), nil
}

func removeFile(file GitFile) error {
	// if the file isn't tracked, we assume you want to delete it
	if !file.Tracked {
		_, err := runCommand("rm -rf ./" + file.Name)
		return err
	}
	// if the file is tracked, we assume you want to just check it out
	_, err := runCommand("git checkout " + file.Name)
	return err
}

func gitCommit(message string) (string, error) {
	return runDirectCommand("git commit -m \"" + message + "\"")
}

func gitPull() (string, error) {
	return runDirectCommand("git pull --no-edit")
}

func gitPush() (string, error) {
	branchName := gitCurrentBranchName()
	if branchName == "" {
		return "", ErrNoCheckedOutBranch
	}
	return runDirectCommand("git push -u origin " + branchName)
}

func gitSquashPreviousTwoCommits(message string) (string, error) {
	return runDirectCommand("git reset --soft HEAD^ && git commit --amend -m \"" + message + "\"")
}

func gitRenameCommit(message string) (string, error) {
	return runDirectCommand("git commit --allow-empty --amend -m \"" + message + "\"")
}

func gitFetch() (string, error) {
	return runDirectCommand("git fetch")
}

func gitResetToCommit(sha string) (string, error) {
	return runDirectCommand("git reset " + sha)
}

func gitNewBranch(name string) (string, error) {
	return runDirectCommand("git checkout -b " + name)
}

func gitListStash() (string, error) {
	return runDirectCommand("git stash list")
}

func gitMerge(branchName string) (string, error) {
	return runDirectCommand("git merge --no-edit " + branchName)
}

func gitAbortMerge() (string, error) {
	return runDirectCommand("git merge --abort")
}

func gitUpstreamDifferenceCount() (string, string) {
	pushableCount, err := runDirectCommand("git rev-list @{u}..head --count")
	if err != nil {
		return "?", "?"
	}
	pullableCount, err := runDirectCommand("git rev-list head..@{u} --count")
	if err != nil {
		return "?", "?"
	}
	return strings.TrimSpace(pushableCount), strings.TrimSpace(pullableCount)
}

func gitCommitsToPush() []string {
	pushables, err := runDirectCommand("git rev-list @{u}..head --abbrev-commit")
	if err != nil {
		return make([]string, 0)
	}
	return splitLines(pushables)
}

func gitCurrentBranchName() string {
	branchName, err := runDirectCommand("git symbolic-ref --short HEAD")
	// if there is an error, assume there are no branches yet
	if err != nil {
		return ""
	}
	return strings.TrimSpace(branchName)
}

const getBranchesCommand = `set -e
git reflog -n100 --pretty='%cr|%gs' --grep-reflog='checkout: moving' HEAD | {
  seen=":"
  git_dir="$(git rev-parse --git-dir)"
  while read line; do
    date="${line%%|*}"
    branch="${line##* }"
    if ! [[ $seen == *:"${branch}":* ]]; then
      seen="${seen}${branch}:"
      if [ -f "${git_dir}/refs/heads/${branch}" ]; then
        printf "%s\t%s\n" "$date" "$branch"
      fi
    fi
  done \
  | sed 's/ months /m /g' \
  | sed 's/ month /m /g' \
  | sed 's/ days /d /g' \
  | sed 's/ day /d /g' \
  | sed 's/ weeks /w /g' \
  | sed 's/ week /w /g' \
  | sed 's/ hours /h /g' \
  | sed 's/ hour /h /g' \
  | sed 's/ minutes /m /g' \
  | sed 's/ minute /m /g' \
  | sed 's/ seconds /s /g' \
  | sed 's/ second /s /g' \
  | sed 's/ago//g' \
  | tr -d ' '
}
`<|MERGE_RESOLUTION|>--- conflicted
+++ resolved
@@ -214,11 +214,7 @@
 // directory i.e. things we've fetched but haven't necessarily checked out.
 // Worth mentioning this has nothing to do with the 'git merge' operation
 func getAndMergeFetchedBranches(branches []Branch) []Branch {
-<<<<<<< HEAD
-	rawString, err := runDirectCommand(getHeadsCommand)
-=======
 	rawString, err := runDirectCommand("git branch --sort=-committerdate --no-color")
->>>>>>> a7075336
 	if err != nil {
 		return branches
 	}
