# This file is autogenerated, do not edit; changes may be undone by the next 'dep ensure'.


[[projects]]
  digest = "1:e24ea5dbc89fbab51635ee32e5be4f61a9267cae20788efcae4c07efb4abec99"
  name = "github.com/aws/aws-sdk-go"
  packages = [
    "aws",
    "aws/awserr",
    "aws/awsutil",
    "aws/client",
    "aws/client/metadata",
    "aws/corehandlers",
    "aws/credentials",
    "aws/credentials/ec2rolecreds",
    "aws/credentials/endpointcreds",
    "aws/credentials/stscreds",
    "aws/csm",
    "aws/defaults",
    "aws/ec2metadata",
    "aws/endpoints",
    "aws/request",
    "aws/session",
    "aws/signer/v4",
    "internal/sdkio",
    "internal/sdkrand",
    "internal/sdkuri",
    "internal/shareddefaults",
    "private/protocol",
    "private/protocol/eventstream",
    "private/protocol/eventstream/eventstreamapi",
    "private/protocol/query",
    "private/protocol/query/queryutil",
    "private/protocol/rest",
    "private/protocol/restxml",
    "private/protocol/xml/xmlutil",
    "service/s3",
    "service/sts",
  ]
  pruneopts = "NUT"
  revision = "4324bc9d8865bdb3e6aa86ec7772ca1272d2750e"
  version = "v1.15.21"

[[projects]]
  branch = "master"
  digest = "1:37011b20a70e205b93ebea5287e1afa5618db54bf3998c36ff5a8e4b146a170a"
  name = "github.com/bgentry/go-netrc"
  packages = ["netrc"]
  pruneopts = "NUT"
  revision = "9fd32a8b3d3d3f9d43c341bfe098430e07609480"

[[projects]]
  branch = "master"
  digest = "1:cd7ba2b29e93e2a8384e813dfc80ebb0f85d9214762e6ca89bb55a58092eab87"
  name = "github.com/cloudfoundry/jibber_jabber"
  packages = ["."]
  pruneopts = "NUT"
  revision = "bcc4c8345a21301bf47c032ff42dd1aae2fe3027"

[[projects]]
  digest = "1:a2c1d0e43bd3baaa071d1b9ed72c27d78169b2b269f71c105ac4ba34b1be4a39"
  name = "github.com/davecgh/go-spew"
  packages = ["spew"]
  pruneopts = "NUT"
  revision = "346938d642f2ec3594ed81d874461961cd0faa76"
  version = "v1.1.0"

[[projects]]
  digest = "1:de4a74b504df31145ffa8ca0c4edbffa2f3eb7f466753962184611b618fa5981"
  name = "github.com/emirpasic/gods"
  packages = [
    "containers",
    "lists",
    "lists/arraylist",
    "trees",
    "trees/binaryheap",
    "utils",
  ]
  pruneopts = "NUT"
  revision = "f6c17b524822278a87e3b3bd809fec33b51f5b46"
  version = "v1.9.0"

[[projects]]
  digest = "1:ade392a843b2035effb4b4a2efa2c3bab3eb29b992e98bacf9c898b0ecb54e45"
  name = "github.com/fatih/color"
  packages = ["."]
  pruneopts = "NUT"
  revision = "5b77d2a35fb0ede96d138fc9a99f5c9b6aef11b4"
  version = "v1.7.0"

[[projects]]
  digest = "1:1b91ae0dc69a41d4c2ed23ea5cffb721ea63f5037ca4b81e6d6771fbb8f45129"
  name = "github.com/fsnotify/fsnotify"
  packages = ["."]
  pruneopts = "NUT"
  revision = "c2828203cd70a50dcccfb2761f8b1f8ceef9a8e9"
  version = "v1.4.7"

[[projects]]
  digest = "1:74d9b0a7b4107b41e0ade759fac64502876f82d29fb23d77b3dd24b194ee3dd5"
  name = "github.com/go-ini/ini"
  packages = ["."]
  pruneopts = "NUT"
  revision = "5cf292cae48347c2490ac1a58fe36735fb78df7e"
  version = "v1.38.2"

[[projects]]
  branch = "master"
  digest = "1:4a8ed9b8cf22bd03bee5d74179fa06a282e4a73b6de949f7a865ff56cd2537e0"
  name = "github.com/golang-collections/collections"
  packages = ["stack"]
  pruneopts = "NUT"
  revision = "604e922904d35e97f98a774db7881f049cd8d970"

[[projects]]
  branch = "master"
  digest = "1:a5d940c38bf56f121721bfa747c66356df387cb9d5318c570c6d4170aab62862"
  name = "github.com/hashicorp/go-cleanhttp"
  packages = ["."]
  pruneopts = "NUT"
  revision = "d5fe4b57a186c716b0e00b8c301cbd9b4182694d"

[[projects]]
  branch = "master"
  digest = "1:b634d733abf079dc191d359e5a8d31479f1795d00e656f8a018a459571046266"
  name = "github.com/hashicorp/go-getter"
  packages = ["helper/url"]
  pruneopts = "NUT"
  revision = "4bda8fa99001c61db3cad96b421d4c12a81f256d"

[[projects]]
  branch = "master"
  digest = "1:fbab03227343a0285fc74a68dd2ff46cda7edecbbe5a3e98d2cecd00cc67b217"
  name = "github.com/hashicorp/go-safetemp"
  packages = ["."]
  pruneopts = "NUT"
  revision = "b1a1dbde6fdc11e3ae79efd9039009e22d4ae240"

[[projects]]
  digest = "1:0b06ffe0c0764e413a6738e3f045d6bb14117359aef80a09f8c60fbff2ecad6b"
  name = "github.com/hashicorp/go-version"
  packages = ["."]
  pruneopts = "NUT"
  revision = "b5a281d3160aa11950a6182bd9a9dc2cb1e02d50"
  version = "v1.0.0"

[[projects]]
  branch = "master"
  digest = "1:11c6c696067d3127ecf332b10f89394d386d9083f82baf71f40f2da31841a009"
  name = "github.com/hashicorp/hcl"
  packages = [
    ".",
    "hcl/ast",
    "hcl/parser",
    "hcl/printer",
    "hcl/scanner",
    "hcl/strconv",
    "hcl/token",
    "json/parser",
    "json/scanner",
    "json/token",
  ]
  pruneopts = "NUT"
  revision = "ef8a98b0bbce4a65b5aa4c368430a80ddc533168"

[[projects]]
  branch = "master"
  digest = "1:d457d39e88f678ed14ac29517c3d74927a48dbc6a9f073fa241cf364a68cbe5c"
  name = "github.com/heroku/rollrus"
  packages = ["."]
  pruneopts = "NUT"
  revision = "fc0cef2ff331aebb24cd4e9ded7e20650f3d7006"

[[projects]]
  branch = "master"
  digest = "1:62fe3a7ea2050ecbd753a71889026f83d73329337ada66325cbafd5dea5f713d"
  name = "github.com/jbenet/go-context"
  packages = ["io"]
  pruneopts = "NUT"
  revision = "d14ea06fba99483203c19d92cfcd13ebe73135f4"

[[projects]]
  branch = "master"
  digest = "1:490643e333b848f3d6ab772c21082d706663dcf4a3c0fbe9a4b4ef7b205ce6c7"
  name = "github.com/jesseduffield/go-getter"
  packages = ["."]
  pruneopts = "NUT"
  revision = "906e15686e6309ff310c1c10463ab53287c3a678"

[[projects]]
  branch = "master"
  digest = "1:f774b11ae458cae2d10b94ef66ef00ba1c57f1971dd0e5534ac743cbe574f6d4"
  name = "github.com/jesseduffield/gocui"
  packages = ["."]
  pruneopts = "NUT"
  revision = "7818a0f93387d1037cbd06f69323d9f8d068af7c"

[[projects]]
  digest = "1:ac6d01547ec4f7f673311b4663909269bfb8249952de3279799289467837c3cc"
  name = "github.com/jmespath/go-jmespath"
  packages = ["."]
  pruneopts = "NUT"
  revision = "0b12d6b5"

[[projects]]
  branch = "master"
  digest = "1:263f9b0a0bcbfff9d5e7d9f2aa11f53995d98214fe0fb97e429e7a5f4534a0f9"
  name = "github.com/kardianos/osext"
  packages = ["."]
  pruneopts = "NUT"
  revision = "ae77be60afb1dcacde03767a8c37337fad28ac14"

[[projects]]
  digest = "1:8021af4dcbd531ae89433c8c3a6520e51064114aaf8eb1724c3cf911c497c9ba"
  name = "github.com/kevinburke/ssh_config"
  packages = ["."]
  pruneopts = "NUT"
  revision = "9fc7bb800b555d63157c65a904c86a2cc7b4e795"
  version = "0.4"

[[projects]]
  digest = "1:d244f8666a838fe6ad70ec8fe77f50ebc29fdc3331a2729ba5886bef8435d10d"
  name = "github.com/magiconair/properties"
  packages = ["."]
  pruneopts = "NUT"
  revision = "c2353362d570a7bfa228149c62842019201cfb71"
  version = "v1.8.0"

[[projects]]
  digest = "1:08c231ec84231a7e23d67e4b58f975e1423695a32467a362ee55a803f9de8061"
  name = "github.com/mattn/go-colorable"
  packages = ["."]
  pruneopts = "NUT"
  revision = "167de6bfdfba052fa6b2d3664c8f5272e23c9072"
  version = "v0.0.9"

[[projects]]
  digest = "1:bc4f7eec3b7be8c6cb1f0af6c1e3333d5bb71072951aaaae2f05067b0803f287"
  name = "github.com/mattn/go-isatty"
  packages = ["."]
  pruneopts = "NUT"
  revision = "0360b2af4f38e8d38c7fce2a9f4e702702d73a39"
  version = "v0.0.3"

[[projects]]
  digest = "1:cb591533458f6eb6e2c1065ff3eac6b50263d7847deb23fc9f79b25bc608970e"
  name = "github.com/mattn/go-runewidth"
  packages = ["."]
  pruneopts = "NUT"
  revision = "9e777a8366cce605130a531d2cd6363d07ad7317"
  version = "v0.0.2"

[[projects]]
  digest = "1:a25c9a6b41e100f4ce164db80260f2b687095ba9d8b46a1d6072d3686cc020db"
  name = "github.com/mgutz/str"
  packages = ["."]
  pruneopts = "NUT"
  revision = "968bf66e3da857419e4f6e71b2d5c9ae95682dc4"
  version = "v1.2.0"

[[projects]]
  branch = "master"
  digest = "1:a4df73029d2c42fabcb6b41e327d2f87e685284ec03edf76921c267d9cfc9c23"
  name = "github.com/mitchellh/go-homedir"
  packages = ["."]
  pruneopts = "NUT"
  revision = "58046073cbffe2f25d425fe1331102f55cf719de"

[[projects]]
  branch = "master"
  digest = "1:18b773b92ac82a451c1276bd2776c1e55ce057ee202691ab33c8d6690efcc048"
  name = "github.com/mitchellh/go-testing-interface"
  packages = ["."]
  pruneopts = "NUT"
  revision = "a61a99592b77c9ba629d254a693acffaeb4b7e28"

[[projects]]
  branch = "master"
  digest = "1:5fe20cfe4ef484c237cec9f947b2a6fa90bad4b8610fd014f0e4211e13d82d5d"
  name = "github.com/mitchellh/mapstructure"
  packages = ["."]
  pruneopts = "NUT"
  revision = "f15292f7a699fcc1a38a80977f80a046874ba8ac"

[[projects]]
  digest = "1:2c34c77bf3ec848da26e48af58fc511ed52750961fa848399d122882b8890928"
  name = "github.com/nicksnyder/go-i18n"
  packages = [
    "v2/i18n",
    "v2/internal",
    "v2/internal/plural",
  ]
  pruneopts = "NUT"
  revision = "a16b91a3ba80db3a2301c70d1d302d42251c9079"
  version = "v2.0.0-beta.5"

[[projects]]
  branch = "master"
  digest = "1:34d9354c2c5d916c05864327553047df59fc10e86ff1f408e4136eba0a25a5ec"
  name = "github.com/nsf/termbox-go"
  packages = ["."]
  pruneopts = "NUT"
  revision = "5c94acc5e6eb520f1bcd183974e01171cc4c23b3"

[[projects]]
  digest = "1:cf254277d898b713195cc6b4a3fac8bf738b9f1121625df27843b52b267eec6c"
  name = "github.com/pelletier/go-buffruneio"
  packages = ["."]
  pruneopts = "NUT"
  revision = "c37440a7cf42ac63b919c752ca73a85067e05992"
  version = "v0.2.0"

[[projects]]
  digest = "1:51ea800cff51752ff68e12e04106f5887b4daec6f9356721238c28019f0b42db"
  name = "github.com/pelletier/go-toml"
  packages = ["."]
  pruneopts = "NUT"
  revision = "c01d1270ff3e442a8a57cddc1c92dc1138598194"
  version = "v1.2.0"

[[projects]]
  digest = "1:5cf3f025cbee5951a4ee961de067c8a89fc95a5adabead774f82822efabab121"
  name = "github.com/pkg/errors"
  packages = ["."]
  pruneopts = "NUT"
  revision = "645ef00459ed84a119197bfb8d8205042c6df63d"
  version = "v0.8.0"

[[projects]]
  digest = "1:0028cb19b2e4c3112225cd871870f2d9cf49b9b4276531f03438a88e94be86fe"
  name = "github.com/pmezard/go-difflib"
  packages = ["difflib"]
  pruneopts = "NUT"
  revision = "792786c7400a136282c1664665ae0a8db921c6c2"
  version = "v1.0.0"

[[projects]]
  digest = "1:d917313f309bda80d27274d53985bc65651f81a5b66b820749ac7f8ef061fd04"
  name = "github.com/sergi/go-diff"
  packages = ["diffmatchpatch"]
  pruneopts = "NUT"
  revision = "1744e2970ca51c86172c8190fadad617561ed6e7"
  version = "v1.0.0"

[[projects]]
  digest = "1:41618aee8828e62dfe62d44f579c06892d0e98907d1c6d5bcd83bfe8536ec5a3"
  name = "github.com/shibukawa/configdir"
  packages = ["."]
  pruneopts = "NUT"
  revision = "e180dbdc8da04c4fa04272e875ce64949f38bd3e"

[[projects]]
  digest = "1:b2339e83ce9b5c4f79405f949429a7f68a9a904fed903c672aac1e7ceb7f5f02"
  name = "github.com/sirupsen/logrus"
  packages = ["."]
  pruneopts = "NUT"
  revision = "3e01752db0189b9157070a0e1668a620f9a85da2"
  version = "v1.0.6"

[[projects]]
  digest = "1:330e9062b308ac597e28485699c02223bd052437a6eed32a173c9227dcb9d95a"
  name = "github.com/spf13/afero"
  packages = [
    ".",
    "mem",
  ]
  pruneopts = "NUT"
  revision = "787d034dfe70e44075ccc060d346146ef53270ad"
  version = "v1.1.1"

[[projects]]
  digest = "1:3fa7947ca83b98ae553590d993886e845a4bff19b7b007e869c6e0dd3b9da9cd"
  name = "github.com/spf13/cast"
  packages = ["."]
  pruneopts = "NUT"
  revision = "8965335b8c7107321228e3e3702cab9832751bac"
  version = "v1.2.0"

[[projects]]
  branch = "master"
  digest = "1:f29f83301ed096daed24a90f4af591b7560cb14b9cc3e1827abbf04db7269ab5"
  name = "github.com/spf13/jwalterweatherman"
  packages = ["."]
  pruneopts = "NUT"
  revision = "14d3d4c518341bea657dd8a226f5121c0ff8c9f2"

[[projects]]
  digest = "1:e3707aeaccd2adc89eba6c062fec72116fe1fc1ba71097da85b4d8ae1668a675"
  name = "github.com/spf13/pflag"
  packages = ["."]
  pruneopts = "NUT"
  revision = "9a97c102cda95a86cec2345a6f09f55a939babf5"
  version = "v1.0.2"

[[projects]]
  digest = "1:454979540e2a1582f375a17c106cf4e11e3bcac4baffb4af23e515c87f87de13"
  name = "github.com/spf13/viper"
  packages = ["."]
  pruneopts = "NUT"
  revision = "907c19d40d9a6c9bb55f040ff4ae45271a4754b9"
  version = "v1.1.0"

[[projects]]
  branch = "master"
  digest = "1:0e9a5ac14bcc11f205031a671b28c7e05cb88b2ebbe06f383c1ab0b2c12c7cb5"
  name = "github.com/spkg/bom"
  packages = ["."]
  pruneopts = "NUT"
  revision = "59b7046e48ad6bac800c5e1dd5142282cbfcf154"

[[projects]]
  digest = "1:ccca1dcd18bc54e23b517a3c5babeff2e3924a7d8fc1932162225876cfe4bfb0"
  name = "github.com/src-d/gcfg"
  packages = [
    ".",
    "scanner",
    "token",
    "types",
  ]
  pruneopts = "NUT"
  revision = "f187355171c936ac84a82793659ebb4936bc1c23"
  version = "v1.3.0"

[[projects]]
  digest = "1:bacb8b590716ab7c33f2277240972c9582d389593ee8d66fc10074e0508b8126"
  name = "github.com/stretchr/testify"
  packages = ["assert"]
  pruneopts = "NUT"
  revision = "f35b8ab0b5a2cef36673838d662e249dd9c94686"
  version = "v1.2.2"

[[projects]]
  branch = "master"
  digest = "1:e42372d3f4921ec35df07f9b23239631e9d28580f7c1edcca212bc6daddc68fe"
  name = "github.com/stvp/roll"
  packages = ["."]
  pruneopts = "NUT"
  revision = "3627a5cbeaeaa68023abd02bb8687925265f2f63"

[[projects]]
  digest = "1:cd5ffc5bda4e0296ab3e4de90dbb415259c78e45e7fab13694b14cde8ab74541"
  name = "github.com/tcnksm/go-gitconfig"
  packages = ["."]
  pruneopts = "NUT"
  revision = "d154598bacbf4501c095a309753c5d4af66caa81"
  version = "v0.1.2"

[[projects]]
  digest = "1:07e8742c479bab0066149ad02a710024154e76874fd0a2dba002d87702725825"
  name = "github.com/ulikunitz/xz"
  packages = [
    ".",
    "internal/hash",
    "internal/xlog",
    "lzma",
  ]
  pruneopts = "NUT"
  revision = "0c6b41e72360850ca4f98dc341fd999726ea007f"
  version = "v0.5.4"

[[projects]]
  digest = "1:3148cb3478c26a92b4c1a18abb9428234b281e278af6267840721a24b6cbc6a3"
  name = "github.com/xanzy/ssh-agent"
  packages = ["."]
  pruneopts = "NUT"
  revision = "640f0ab560aeb89d523bb6ac322b1244d5c3796c"
  version = "v0.2.0"

[[projects]]
  branch = "master"
  digest = "1:dfcb1b2db354cafa48fc3cdafe4905a08bec4a9757919ab07155db0ca23855b4"
  name = "golang.org/x/crypto"
  packages = [
    "cast5",
    "curve25519",
    "ed25519",
    "ed25519/internal/edwards25519",
    "internal/chacha20",
    "internal/subtle",
    "openpgp",
    "openpgp/armor",
    "openpgp/elgamal",
    "openpgp/errors",
    "openpgp/packet",
    "openpgp/s2k",
    "poly1305",
    "ssh",
    "ssh/agent",
    "ssh/knownhosts",
    "ssh/terminal",
  ]
  pruneopts = "NUT"
  revision = "de0752318171da717af4ce24d0a2e8626afaeb11"

[[projects]]
  branch = "master"
  digest = "1:76ee51c3f468493aff39dbacc401e8831fbb765104cbf613b89bef01cf4bad70"
  name = "golang.org/x/net"
  packages = ["context"]
  pruneopts = "NUT"
  revision = "c39426892332e1bb5ec0a434a079bf82f5d30c54"

[[projects]]
  branch = "master"
  digest = "1:ec76a40fbfda0c329ee58f4e3b14b4279a939efce89eca020e934e2e5234eddd"
  name = "golang.org/x/sys"
  packages = [
    "unix",
    "windows",
  ]
  pruneopts = "NUT"
  revision = "98c5dad5d1a0e8a73845ecc8897d0bd56586511d"

[[projects]]
  digest = "1:a95288ef1ef4dfad6cba7fe30843e1683f71bc28c912ca1ba3f6a539d44db739"
  name = "golang.org/x/text"
  packages = [
    "internal/gen",
    "internal/tag",
    "internal/triegen",
    "internal/ucd",
    "language",
    "transform",
    "unicode/cldr",
    "unicode/norm",
  ]
  pruneopts = "NUT"
  revision = "f21a4dfb5e38f5895301dc265a8def02365cc3d0"
  version = "v0.3.0"

[[projects]]
  digest = "1:47a697b155f5214ff14e68e39ce9c2e8d93e1fb035ae5ba7e247d044e0ce64e3"
  name = "gopkg.in/src-d/go-billy.v4"
  packages = [
    ".",
    "helper/chroot",
    "helper/polyfill",
    "osfs",
    "util",
  ]
  pruneopts = "NUT"
  revision = "83cf655d40b15b427014d7875d10850f96edba14"
  version = "v4.2.0"

[[projects]]
  digest = "1:e66078da2bd6e53c72518d7f6ae0c3c8c7f34c0df12c39435ce34a6bce165525"
  name = "gopkg.in/src-d/go-git.v4"
  packages = [
    ".",
    "config",
    "internal/revision",
    "plumbing",
    "plumbing/cache",
    "plumbing/filemode",
    "plumbing/format/config",
    "plumbing/format/diff",
    "plumbing/format/gitignore",
    "plumbing/format/idxfile",
    "plumbing/format/index",
    "plumbing/format/objfile",
    "plumbing/format/packfile",
    "plumbing/format/pktline",
    "plumbing/object",
    "plumbing/protocol/packp",
    "plumbing/protocol/packp/capability",
    "plumbing/protocol/packp/sideband",
    "plumbing/revlist",
    "plumbing/storer",
    "plumbing/transport",
    "plumbing/transport/client",
    "plumbing/transport/file",
    "plumbing/transport/git",
    "plumbing/transport/http",
    "plumbing/transport/internal/common",
    "plumbing/transport/server",
    "plumbing/transport/ssh",
    "storage",
    "storage/filesystem",
    "storage/filesystem/dotgit",
    "storage/memory",
    "utils/binary",
    "utils/diff",
    "utils/ioutil",
    "utils/merkletrie",
    "utils/merkletrie/filesystem",
    "utils/merkletrie/index",
    "utils/merkletrie/internal/frame",
    "utils/merkletrie/noder",
  ]
  pruneopts = "NUT"
  revision = "43d17e14b714665ab5bc2ecc220b6740779d733f"

[[projects]]
  digest = "1:b233ad4ec87ac916e7bf5e678e98a2cb9e8b52f6de6ad3e11834fc7a71b8e3bf"
  name = "gopkg.in/warnings.v0"
  packages = ["."]
  pruneopts = "NUT"
  revision = "ec4a0fea49c7b46c2aeb0b51aac55779c607e52b"
  version = "v0.1.2"

[[projects]]
  digest = "1:7c95b35057a0ff2e19f707173cc1a947fa43a6eb5c4d300d196ece0334046082"
  name = "gopkg.in/yaml.v2"
  packages = ["."]
  pruneopts = "NUT"
  revision = "5420a8b6744d3b0345ab293f6fcba19c978f1183"
  version = "v2.2.1"

[solve-meta]
  analyzer-name = "dep"
  analyzer-version = 1
  input-imports = [
    "github.com/cloudfoundry/jibber_jabber",
    "github.com/davecgh/go-spew/spew",
    "github.com/fatih/color",
    "github.com/golang-collections/collections/stack",
<<<<<<< HEAD
    "github.com/jesseduffield/go-getter",
=======
    "github.com/heroku/rollrus",
>>>>>>> a1c6adab
    "github.com/jesseduffield/gocui",
    "github.com/kardianos/osext",
    "github.com/mgutz/str",
    "github.com/nicksnyder/go-i18n/v2/i18n",
    "github.com/shibukawa/configdir",
    "github.com/sirupsen/logrus",
    "github.com/spf13/viper",
    "github.com/spkg/bom",
    "github.com/stretchr/testify/assert",
    "github.com/tcnksm/go-gitconfig",
    "golang.org/x/text/language",
    "gopkg.in/src-d/go-git.v4",
    "gopkg.in/src-d/go-git.v4/plumbing",
    "gopkg.in/yaml.v2",
  ]
  solver-name = "gps-cdcl"
  solver-version = 1<|MERGE_RESOLUTION|>--- conflicted
+++ resolved
@@ -614,11 +614,8 @@
     "github.com/davecgh/go-spew/spew",
     "github.com/fatih/color",
     "github.com/golang-collections/collections/stack",
-<<<<<<< HEAD
     "github.com/jesseduffield/go-getter",
-=======
     "github.com/heroku/rollrus",
->>>>>>> a1c6adab
     "github.com/jesseduffield/gocui",
     "github.com/kardianos/osext",
     "github.com/mgutz/str",
