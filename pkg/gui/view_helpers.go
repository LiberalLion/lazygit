--- conflicted
+++ resolved
@@ -268,10 +268,6 @@
 	return v
 }
 
-<<<<<<< HEAD
-func (gui *Gui) getMainView(g *gocui.Gui) *gocui.View {
-	v, _ := g.View("main")
-=======
 func (gui *Gui) getBranchesView() *gocui.View {
 	v, _ := gui.g.View("branches")
 	return v
@@ -279,7 +275,6 @@
 
 func (gui *Gui) getMainView() *gocui.View {
 	v, _ := gui.g.View("main")
->>>>>>> 63e2ccfc
 	return v
 }
 
