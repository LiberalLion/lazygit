package gui

import (

	// "io"
	// "io/ioutil"

	// "strings"

	"fmt"
	"strings"

	"github.com/jesseduffield/gocui"
	"github.com/jesseduffield/lazygit/pkg/commands"
	"github.com/jesseduffield/lazygit/pkg/utils"
)

// list panel functions

func (gui *Gui) getSelectedFile(g *gocui.Gui) (*commands.File, error) {
	selectedLine := gui.State.Panels.Files.SelectedLine
	if selectedLine == -1 {
		return &commands.File{}, gui.Errors.ErrNoFiles
	}

	return gui.State.Files[selectedLine], nil
}

func (gui *Gui) handleFileSelect(g *gocui.Gui, v *gocui.View, alreadySelected bool) error {
	file, err := gui.getSelectedFile(g)
	if err != nil {
		if err != gui.Errors.ErrNoFiles {
			return err
		}
		return gui.renderString(g, "main", gui.Tr.SLocalize("NoChangedFiles"))
	}

	if file.HasMergeConflicts {
		return gui.refreshMergePanel(g)
	}

	if err := gui.focusPoint(0, gui.State.Panels.Files.SelectedLine, v); err != nil {
		return err
	}

	content := gui.GitCommand.Diff(file, false)
	if alreadySelected {
		g.Update(func(*gocui.Gui) error {
			return gui.setViewContent(gui.g, gui.getMainView(gui.g), content)
		})
		return nil
	}
	return gui.renderString(g, "main", content)
}

func (gui *Gui) refreshFiles(g *gocui.Gui) error {
	selectedFile, _ := gui.getSelectedFile(gui.g)

	filesView, err := g.View("files")
	if err != nil {
		return err
	}
	gui.refreshStateFiles()

	gui.g.Update(func(g *gocui.Gui) error {

		filesView.Clear()
		list, err := utils.RenderList(gui.State.Files)
		if err != nil {
			return err
		}
		fmt.Fprint(filesView, list)

		if filesView == g.CurrentView() {
			newSelectedFile, _ := gui.getSelectedFile(gui.g)
			alreadySelected := newSelectedFile.Name == selectedFile.Name
			return gui.handleFileSelect(g, filesView, alreadySelected)
		}
		return nil
	})

	return nil
}

func (gui *Gui) handleFilesNextLine(g *gocui.Gui, v *gocui.View) error {
	panelState := gui.State.Panels.Files
	gui.changeSelectedLine(&panelState.SelectedLine, len(gui.State.Files), false)

	return gui.handleFileSelect(gui.g, v, false)
}

func (gui *Gui) handleFilesPrevLine(g *gocui.Gui, v *gocui.View) error {
	panelState := gui.State.Panels.Files
	gui.changeSelectedLine(&panelState.SelectedLine, len(gui.State.Files), true)

	return gui.handleFileSelect(gui.g, v, false)
}

// specific functions

func (gui *Gui) stagedFiles() []*commands.File {
	files := gui.State.Files
	result := make([]*commands.File, 0)
	for _, file := range files {
		if file.HasStagedChanges {
			result = append(result, file)
		}
	}
	return result
}

func (gui *Gui) trackedFiles() []*commands.File {
	files := gui.State.Files
	result := make([]*commands.File, 0)
	for _, file := range files {
		if file.Tracked {
			result = append(result, file)
		}
	}
	return result
}

func (gui *Gui) stageSelectedFile(g *gocui.Gui) error {
	file, err := gui.getSelectedFile(g)
	if err != nil {
		return err
	}
	return gui.GitCommand.StageFile(file.Name)
}

func (gui *Gui) handleSwitchToStagingPanel(g *gocui.Gui, v *gocui.View) error {
	stagingView, err := g.View("staging")
	if err != nil {
		return err
	}
	file, err := gui.getSelectedFile(g)
	if err != nil {
		if err != gui.Errors.ErrNoFiles {
			return err
		}
		return nil
	}
	if !file.HasUnstagedChanges {
		gui.Log.WithField("staging", "staging").Info("making error panel")
		return gui.createErrorPanel(g, gui.Tr.SLocalize("FileStagingRequirements"))
	}
	if err := gui.switchFocus(g, v, stagingView); err != nil {
		return err
	}
	return gui.refreshStagingPanel()
}

func (gui *Gui) handleFilePress(g *gocui.Gui, v *gocui.View) error {
	file, err := gui.getSelectedFile(g)
	if err != nil {
		if err == gui.Errors.ErrNoFiles {
			return nil
		}
		return err
	}

	if file.HasMergeConflicts {
		return gui.handleSwitchToMerge(g, v)
	}

	if file.HasUnstagedChanges {
		gui.GitCommand.StageFile(file.Name)
	} else {
		gui.GitCommand.UnStageFile(file.Name, file.Tracked)
	}

	if err := gui.refreshFiles(g); err != nil {
		return err
	}

	return gui.handleFileSelect(g, v, true)
}

func (gui *Gui) allFilesStaged() bool {
	for _, file := range gui.State.Files {
		if file.HasUnstagedChanges {
			return false
		}
	}
	return true
}

func (gui *Gui) handleStageAll(g *gocui.Gui, v *gocui.View) error {
	var err error
	if gui.allFilesStaged() {
		err = gui.GitCommand.UnstageAll()
	} else {
		err = gui.GitCommand.StageAll()
	}
	if err != nil {
		_ = gui.createErrorPanel(g, err.Error())
	}

	return gui.refreshFiles(g)
}

func (gui *Gui) handleAddPatch(g *gocui.Gui, v *gocui.View) error {
	file, err := gui.getSelectedFile(g)
	if err != nil {
		if err == gui.Errors.ErrNoFiles {
			return nil
		}
		return err
	}
	if !file.HasUnstagedChanges {
		return gui.createErrorPanel(g, gui.Tr.SLocalize("FileHasNoUnstagedChanges"))
	}
	if !file.Tracked {
		return gui.createErrorPanel(g, gui.Tr.SLocalize("CannotGitAdd"))
	}

	gui.SubProcess = gui.GitCommand.AddPatch(file.Name)
	return gui.Errors.ErrSubProcess
}

func (gui *Gui) handleFileRemove(g *gocui.Gui, v *gocui.View) error {
	file, err := gui.getSelectedFile(g)
	if err != nil {
		if err == gui.Errors.ErrNoFiles {
			return nil
		}
		return err
	}
	var deleteVerb string
	if file.Tracked {
		deleteVerb = gui.Tr.SLocalize("checkout")
	} else {
		deleteVerb = gui.Tr.SLocalize("delete")
	}
	message := gui.Tr.TemplateLocalize(
		"SureTo",
		Teml{
			"deleteVerb": deleteVerb,
			"fileName":   file.Name,
		},
	)
	return gui.createConfirmationPanel(g, v, strings.Title(deleteVerb)+" file", message, func(g *gocui.Gui, v *gocui.View) error {
		if err := gui.GitCommand.RemoveFile(file); err != nil {
			return err
		}
		return gui.refreshFiles(g)
	}, nil)
}

func (gui *Gui) handleIgnoreFile(g *gocui.Gui, v *gocui.View) error {
	file, err := gui.getSelectedFile(g)
	if err != nil {
		return gui.createErrorPanel(g, err.Error())
	}
	if file.Tracked {
		return gui.createErrorPanel(g, gui.Tr.SLocalize("CantIgnoreTrackFiles"))
	}
	if err := gui.GitCommand.Ignore(file.Name); err != nil {
		return gui.createErrorPanel(g, err.Error())
	}
	return gui.refreshFiles(g)
}

<<<<<<< HEAD
func (gui *Gui) renderfilesOptions(g *gocui.Gui, file *commands.File) error {
	optionsMap := map[string]string{
		"← → ↑ ↓":   gui.Tr.SLocalize("navigate"),
		"S":         gui.Tr.SLocalize("stashFiles"),
		"c":         gui.Tr.SLocalize("CommitChanges"),
		"o":         gui.Tr.SLocalize("open"),
		"i":         gui.Tr.SLocalize("ignore"),
		"d":         gui.Tr.SLocalize("delete"),
		"space":     gui.Tr.SLocalize("toggleStaged"),
		"R":         gui.Tr.SLocalize("refresh"),
		"t":         gui.Tr.SLocalize("addPatch"),
		"e":         gui.Tr.SLocalize("edit"),
		"PgUp/PgDn": gui.Tr.SLocalize("scroll"),
	}
	if gui.State.HasMergeConflicts {
		optionsMap["a"] = gui.Tr.SLocalize("abortMerge")
		optionsMap["m"] = gui.Tr.SLocalize("resolveMergeConflicts")
	}
	if file == nil {
		return gui.renderOptionsMap(g, optionsMap)
	}
	if file.Tracked {
		optionsMap["d"] = gui.Tr.SLocalize("checkout")
	}
	return gui.renderOptionsMap(g, optionsMap)
}

func (gui *Gui) handleFileSelect(g *gocui.Gui, v *gocui.View) error {
	file, err := gui.getSelectedFile(g)
	if err != nil {
		if err != gui.Errors.ErrNoFiles {
			return err
		}
		gui.renderString(g, "main", gui.Tr.SLocalize("NoChangedFiles"))
		return gui.renderfilesOptions(g, nil)
	}
	gui.renderfilesOptions(g, &file)
	var content string
	if file.HasMergeConflicts {
		return gui.refreshMergePanel(g)
	}

	mainView := gui.getMainView(g)
	width, _ := mainView.Size()
	content = gui.GitCommand.Diff(file, width)
	return gui.renderString(g, "main", content)
}

=======
>>>>>>> e09f3905
func (gui *Gui) handleCommitPress(g *gocui.Gui, filesView *gocui.View) error {
	if len(gui.stagedFiles()) == 0 && !gui.State.HasMergeConflicts {
		return gui.createErrorPanel(g, gui.Tr.SLocalize("NoStagedFilesToCommit"))
	}
	commitMessageView := gui.getCommitMessageView(g)
	g.Update(func(g *gocui.Gui) error {
		g.SetViewOnTop("commitMessage")
		gui.switchFocus(g, filesView, commitMessageView)
		gui.RenderCommitLength()
		return nil
	})
	return nil
}

func (gui *Gui) handleAmendCommitPress(g *gocui.Gui, filesView *gocui.View) error {
	if len(gui.stagedFiles()) == 0 && !gui.State.HasMergeConflicts {
		return gui.createErrorPanel(g, gui.Tr.SLocalize("NoStagedFilesToCommit"))
	}
	title := strings.Title(gui.Tr.SLocalize("AmendLastCommit"))
	question := gui.Tr.SLocalize("SureToAmend")

	if len(gui.State.Commits) == 0 {
		return gui.createErrorPanel(g, gui.Tr.SLocalize("NoCommitToAmend"))
	}

	return gui.createConfirmationPanel(g, filesView, title, question, func(g *gocui.Gui, v *gocui.View) error {
		lastCommitMsg := gui.State.Commits[0].Name
		_, err := gui.GitCommand.Commit(lastCommitMsg, true)
		if err != nil {
			return gui.createErrorPanel(g, err.Error())
		}

		return gui.refreshSidePanels(g)
	}, nil)
}

// handleCommitEditorPress - handle when the user wants to commit changes via
// their editor rather than via the popup panel
func (gui *Gui) handleCommitEditorPress(g *gocui.Gui, filesView *gocui.View) error {
	if len(gui.stagedFiles()) == 0 && !gui.State.HasMergeConflicts {
		return gui.createErrorPanel(g, gui.Tr.SLocalize("NoStagedFilesToCommit"))
	}
	gui.PrepareSubProcess(g, "git", "commit")
	return nil
}

// PrepareSubProcess - prepare a subprocess for execution and tell the gui to switch to it
func (gui *Gui) PrepareSubProcess(g *gocui.Gui, commands ...string) {
	gui.SubProcess = gui.GitCommand.PrepareCommitSubProcess()
	g.Update(func(g *gocui.Gui) error {
		return gui.Errors.ErrSubProcess
	})
}

func (gui *Gui) editFile(filename string) error {
	sub, err := gui.OSCommand.EditFile(filename)
	if err != nil {
		return gui.createErrorPanel(gui.g, err.Error())
	}
	if sub != nil {
		gui.SubProcess = sub
		return gui.Errors.ErrSubProcess
	}
	return nil
}

func (gui *Gui) handleFileEdit(g *gocui.Gui, v *gocui.View) error {
	file, err := gui.getSelectedFile(g)
	if err != nil {
		return err
	}

	return gui.editFile(file.Name)
}

func (gui *Gui) handleFileOpen(g *gocui.Gui, v *gocui.View) error {
	file, err := gui.getSelectedFile(g)
	if err != nil {
		return err
	}
	return gui.openFile(file.Name)
}

func (gui *Gui) handleRefreshFiles(g *gocui.Gui, v *gocui.View) error {
	return gui.refreshFiles(g)
}

func (gui *Gui) refreshStateFiles() {
	// get files to stage
	files := gui.GitCommand.GetStatusFiles()
	gui.State.Files = gui.GitCommand.MergeStatusFiles(gui.State.Files, files)
	gui.refreshSelectedLine(&gui.State.Panels.Files.SelectedLine, len(gui.State.Files))
	gui.updateHasMergeConflictStatus()
}

func (gui *Gui) updateHasMergeConflictStatus() error {
	merging, err := gui.GitCommand.IsInMergeState()
	if err != nil {
		return err
	}
	gui.State.HasMergeConflicts = merging
	return nil
}

func (gui *Gui) catSelectedFile(g *gocui.Gui) (string, error) {
	item, err := gui.getSelectedFile(g)
	if err != nil {
		if err != gui.Errors.ErrNoFiles {
			return "", err
		}
		return "", gui.renderString(g, "main", gui.Tr.SLocalize("NoFilesDisplay"))
	}
	if item.Type != "file" {
		return "", gui.renderString(g, "main", gui.Tr.SLocalize("NotAFile"))
	}
	cat, err := gui.GitCommand.CatFile(item.Name)
	if err != nil {
		gui.Log.Error(err)
		return "", gui.renderString(g, "main", err.Error())
	}
	return cat, nil
}

func (gui *Gui) pullFiles(g *gocui.Gui, v *gocui.View) error {
	if err := gui.createMessagePanel(gui.g, v, "", gui.Tr.SLocalize("PullWait")); err != nil {
		return err
	}
	go func() {
		unamePassOpend := false
		err := gui.GitCommand.Pull(func(passOrUname string) string {
			unamePassOpend = true
			return gui.waitForPassUname(g, v, passOrUname)
		})
		gui.HandleCredentialsPopup(g, unamePassOpend, err)
	}()
	return nil
}

func (gui *Gui) pushWithForceFlag(g *gocui.Gui, v *gocui.View, force bool) error {
	if err := gui.createMessagePanel(g, v, "", gui.Tr.SLocalize("PushWait")); err != nil {
		return err
	}
	go func() {
		unamePassOpend := false
		branchName := gui.State.Branches[0].Name
		err := gui.GitCommand.Push(branchName, force, func(passOrUname string) string {
			unamePassOpend = true
			return gui.waitForPassUname(g, v, passOrUname)
		})
		gui.HandleCredentialsPopup(g, unamePassOpend, err)
	}()
	return nil
}

func (gui *Gui) pushFiles(g *gocui.Gui, v *gocui.View) error {
	// if we have pullables we'll ask if the user wants to force push
	_, pullables := gui.GitCommand.GetCurrentBranchUpstreamDifferenceCount()
	if pullables == "?" || pullables == "0" {
		return gui.pushWithForceFlag(g, v, false)
	}
	err := gui.createConfirmationPanel(g, nil, gui.Tr.SLocalize("ForcePush"), gui.Tr.SLocalize("ForcePushPrompt"), func(g *gocui.Gui, v *gocui.View) error {
		return gui.pushWithForceFlag(g, v, true)
	}, nil)
	return err
}

func (gui *Gui) handleSwitchToMerge(g *gocui.Gui, v *gocui.View) error {
	mergeView, err := g.View("main")
	if err != nil {
		return err
	}
	file, err := gui.getSelectedFile(g)
	if err != nil {
		if err != gui.Errors.ErrNoFiles {
			return err
		}
		return nil
	}
	if !file.HasMergeConflicts {
		return gui.createErrorPanel(g, gui.Tr.SLocalize("FileNoMergeCons"))
	}
	gui.switchFocus(g, v, mergeView)
	return gui.refreshMergePanel(g)
}

func (gui *Gui) handleAbortMerge(g *gocui.Gui, v *gocui.View) error {
	if err := gui.GitCommand.AbortMerge(); err != nil {
		return gui.createErrorPanel(g, err.Error())
	}
	gui.createMessagePanel(g, v, "", gui.Tr.SLocalize("MergeAborted"))
	gui.refreshStatus(g)
	return gui.refreshFiles(g)
}

func (gui *Gui) handleResetAndClean(g *gocui.Gui, v *gocui.View) error {
	return gui.createConfirmationPanel(g, v, gui.Tr.SLocalize("ClearFilePanel"), gui.Tr.SLocalize("SureResetHardHead"), func(g *gocui.Gui, v *gocui.View) error {
		if err := gui.GitCommand.ResetAndClean(); err != nil {
			gui.createErrorPanel(g, err.Error())
		}
		return gui.refreshFiles(g)
	}, nil)
}

func (gui *Gui) openFile(filename string) error {
	if err := gui.OSCommand.OpenFile(filename); err != nil {
		return gui.createErrorPanel(gui.g, err.Error())
	}
	return nil
}<|MERGE_RESOLUTION|>--- conflicted
+++ resolved
@@ -43,7 +43,10 @@
 		return err
 	}
 
-	content := gui.GitCommand.Diff(file, false)
+	mainView := gui.getMainView(g)
+	width, _ := mainView.Size()
+
+	content := gui.GitCommand.Diff(file, width, false)
 	if alreadySelected {
 		g.Update(func(*gocui.Gui) error {
 			return gui.setViewContent(gui.g, gui.getMainView(gui.g), content)
@@ -261,57 +264,6 @@
 	return gui.refreshFiles(g)
 }
 
-<<<<<<< HEAD
-func (gui *Gui) renderfilesOptions(g *gocui.Gui, file *commands.File) error {
-	optionsMap := map[string]string{
-		"← → ↑ ↓":   gui.Tr.SLocalize("navigate"),
-		"S":         gui.Tr.SLocalize("stashFiles"),
-		"c":         gui.Tr.SLocalize("CommitChanges"),
-		"o":         gui.Tr.SLocalize("open"),
-		"i":         gui.Tr.SLocalize("ignore"),
-		"d":         gui.Tr.SLocalize("delete"),
-		"space":     gui.Tr.SLocalize("toggleStaged"),
-		"R":         gui.Tr.SLocalize("refresh"),
-		"t":         gui.Tr.SLocalize("addPatch"),
-		"e":         gui.Tr.SLocalize("edit"),
-		"PgUp/PgDn": gui.Tr.SLocalize("scroll"),
-	}
-	if gui.State.HasMergeConflicts {
-		optionsMap["a"] = gui.Tr.SLocalize("abortMerge")
-		optionsMap["m"] = gui.Tr.SLocalize("resolveMergeConflicts")
-	}
-	if file == nil {
-		return gui.renderOptionsMap(g, optionsMap)
-	}
-	if file.Tracked {
-		optionsMap["d"] = gui.Tr.SLocalize("checkout")
-	}
-	return gui.renderOptionsMap(g, optionsMap)
-}
-
-func (gui *Gui) handleFileSelect(g *gocui.Gui, v *gocui.View) error {
-	file, err := gui.getSelectedFile(g)
-	if err != nil {
-		if err != gui.Errors.ErrNoFiles {
-			return err
-		}
-		gui.renderString(g, "main", gui.Tr.SLocalize("NoChangedFiles"))
-		return gui.renderfilesOptions(g, nil)
-	}
-	gui.renderfilesOptions(g, &file)
-	var content string
-	if file.HasMergeConflicts {
-		return gui.refreshMergePanel(g)
-	}
-
-	mainView := gui.getMainView(g)
-	width, _ := mainView.Size()
-	content = gui.GitCommand.Diff(file, width)
-	return gui.renderString(g, "main", content)
-}
-
-=======
->>>>>>> e09f3905
 func (gui *Gui) handleCommitPress(g *gocui.Gui, filesView *gocui.View) error {
 	if len(gui.stagedFiles()) == 0 && !gui.State.HasMergeConflicts {
 		return gui.createErrorPanel(g, gui.Tr.SLocalize("NoStagedFilesToCommit"))
