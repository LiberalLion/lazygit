--- conflicted
+++ resolved
@@ -23,22 +23,15 @@
 
 		return nil
 	}
-<<<<<<< HEAD
-
-	sub, err := gui.GitCommand.Commit(gui.g, message)
-=======
+  
 	sub, err := gui.GitCommand.Commit(message)
->>>>>>> ca2eec60
 	if err != nil {
-
 		if err != gui.Errors.ErrSubProcess {
-
-			err = gui.createErrorPanel(err.Error())
+      err = gui.createErrorPanel(err.Error())
 			if err != nil {
 				gui.Log.Errorf("Failed to create error panel at handleCommitConfirm: %s\n", err)
 				return err
 			}
-
 			return nil
 		}
 	}
