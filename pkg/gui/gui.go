package gui

import (

	// "io"
	// "io/ioutil"

	"errors"
	"io/ioutil"
	"log"
	"os"
	"os/exec"
	"strings"
	"time"

	// "strings"

	"github.com/sirupsen/logrus"
	"github.com/golang-collections/collections/stack"
	"github.com/jesseduffield/gocui"
	"github.com/jesseduffield/lazygit/pkg/commands"
	"github.com/jesseduffield/lazygit/pkg/config"
	"github.com/jesseduffield/lazygit/pkg/i18n"
	"github.com/jesseduffield/lazygit/pkg/updates"
)

// OverlappingEdges determines if panel edges overlap
var OverlappingEdges = false

// SentinelErrors are the errors that have special meaning and need to be checked
// by calling functions. The less of these, the better
type SentinelErrors struct {
	ErrSubProcess error
	ErrNoFiles    error
}

// GenerateSentinelErrors makes the sentinel errors for the gui. We're defining it here
// because we can't do package-scoped errors with localization, and also because
// it seems like package-scoped variables are bad in general
// https://dave.cheney.net/2017/06/11/go-without-package-scoped-variables
// In the future it would be good to implement some of the recommendations of
// that article. For now, if we don't need an error to be a sentinel, we will just
// define it inline. This has implications for error messages that pop up everywhere
// in that we'll be duplicating the default values. We may need to look at
// having a default localisation bundle defined, and just using keys-only when
// localising things in the code.
func (gui *Gui) GenerateSentinelErrors() {
	gui.Errors = SentinelErrors{
		ErrSubProcess: errors.New(gui.Tr.SLocalize("RunningSubprocess")),
		ErrNoFiles:    errors.New(gui.Tr.SLocalize("NoChangedFiles")),
	}
}

// Teml is short for template used to make the required map[string]interface{} shorter when using gui.Tr.SLocalize and gui.Tr.TemplateLocalize
type Teml i18n.Teml

// Gui wraps the gocui Gui object which handles rendering and events
type Gui struct {
	g          *gocui.Gui
	Log        *logrus.Logger
	GitCommand *commands.GitCommand
	OSCommand  *commands.OSCommand
	SubProcess *exec.Cmd
	State      guiState
	Config     config.AppConfigurer
	Tr         *i18n.Localizer
	Errors     SentinelErrors
	Updater    *updates.Updater
}

type guiState struct {
	Files             []commands.File
	Branches          []commands.Branch
	Commits           []commands.Commit
	StashEntries      []commands.StashEntry
	PreviousView      string
	HasMergeConflicts bool
	ConflictIndex     int
	ConflictTop       bool
	Conflicts         []commands.Conflict
	EditHistory       *stack.Stack
	Platform          commands.Platform
	Updating          bool
}

// NewGui builds a new gui handler
func NewGui(log *logrus.Logger, gitCommand *commands.GitCommand, oSCommand *commands.OSCommand, tr *i18n.Localizer, config config.AppConfigurer, updater *updates.Updater) (*Gui, error) {
	initialState := guiState{
		Files:         make([]commands.File, 0),
		PreviousView:  "files",
		Commits:       make([]commands.Commit, 0),
		StashEntries:  make([]commands.StashEntry, 0),
		ConflictIndex: 0,
		ConflictTop:   true,
		Conflicts:     make([]commands.Conflict, 0),
		EditHistory:   stack.New(),
		Platform:      *oSCommand.Platform,
	}

	gui := &Gui{
		Log:        log,
		GitCommand: gitCommand,
		OSCommand:  oSCommand,
		State:      initialState,
		Config:     config,
		Tr:         tr,
		Updater:    updater,
	}

	gui.GenerateSentinelErrors()

	return gui, nil
}

func (gui *Gui) scrollUpMain(g *gocui.Gui, v *gocui.View) error {
	mainView, _ := g.View("main")
	ox, oy := mainView.Origin()
	if oy >= 1 {
		return mainView.SetOrigin(ox, oy-gui.Config.GetUserConfig().GetInt("gui.scrollHeight"))
	}
	return nil
}

func (gui *Gui) scrollDownMain(g *gocui.Gui, v *gocui.View) error {
	mainView, _ := g.View("main")
	ox, oy := mainView.Origin()
	if oy < len(mainView.BufferLines()) {
		return mainView.SetOrigin(ox, oy+gui.Config.GetUserConfig().GetInt("gui.scrollHeight"))
	}
	return nil
}

func (gui *Gui) handleRefresh(g *gocui.Gui, v *gocui.View) error {
	return gui.refreshSidePanels(g)
}

func max(a, b int) int {
	if a > b {
		return a
	}
	return b
}

func (gui *Gui) setAppStatus(status string) error {
	if err := gui.renderString(gui.g, "appStatus", status); err != nil {
		return err
	}
	return nil
}

// layout is called for every screen re-render e.g. when the screen is resized
func (gui *Gui) layout(g *gocui.Gui) error {
	g.Highlight = true
	width, height := g.Size()
	version := gui.Config.GetVersion()
	leftSideWidth := width / 3
	statusFilesBoundary := 2
	filesBranchesBoundary := 2 * height / 5   // height - 20
	commitsBranchesBoundary := 3 * height / 5 // height - 10
	commitsStashBoundary := height - 5        // height - 5
	optionsVersionBoundary := width - max(len(version), 1)
	minimumHeight := 16
	minimumWidth := 10

	appStatusView, _ := g.View("appStatus")
	appStatusOptionsBoundary := -2
	if appStatusView != nil && len(appStatusView.Buffer()) > 2 {
		appStatusOptionsBoundary = len(appStatusView.Buffer()) + 2
	}

	panelSpacing := 1
	if OverlappingEdges {
		panelSpacing = 0
	}

	if height < minimumHeight || width < minimumWidth {
		v, err := g.SetView("limit", 0, 0, max(width-1, 2), max(height-1, 2), 0)
		if err != nil {
			if err != gocui.ErrUnknownView {
				return err
			}
			v.Title = gui.Tr.SLocalize("NotEnoughSpace")
			v.Wrap = true
		}
		return nil
	}

	g.DeleteView("limit")

	optionsTop := height - 2
	// hiding options if there's not enough space
	if height < 30 {
		optionsTop = height - 1
	}

	v, err := g.SetView("main", leftSideWidth+panelSpacing, 0, width-1, optionsTop, gocui.LEFT)
	if err != nil {
		if err != gocui.ErrUnknownView {
			return err
		}
		v.Title = gui.Tr.SLocalize("DiffTitle")
		v.Wrap = true
		v.FgColor = gocui.ColorWhite
	}

	if v, err := g.SetView("status", 0, 0, leftSideWidth, statusFilesBoundary, gocui.BOTTOM|gocui.RIGHT); err != nil {
		if err != gocui.ErrUnknownView {
			return err
		}
		v.Title = gui.Tr.SLocalize("StatusTitle")
		v.FgColor = gocui.ColorWhite
	}

	filesView, err := g.SetView("files", 0, statusFilesBoundary+panelSpacing, leftSideWidth, filesBranchesBoundary, gocui.TOP|gocui.BOTTOM)
	if err != nil {
		if err != gocui.ErrUnknownView {
			return err
		}
		filesView.Highlight = true
		filesView.Title = gui.Tr.SLocalize("FilesTitle")
		v.FgColor = gocui.ColorWhite
	}

	if v, err := g.SetView("branches", 0, filesBranchesBoundary+panelSpacing, leftSideWidth, commitsBranchesBoundary, gocui.TOP|gocui.BOTTOM); err != nil {
		if err != gocui.ErrUnknownView {
			return err
		}
		v.Title = gui.Tr.SLocalize("BranchesTitle")
		v.FgColor = gocui.ColorWhite
	}

	if v, err := g.SetView("commits", 0, commitsBranchesBoundary+panelSpacing, leftSideWidth, commitsStashBoundary, gocui.TOP|gocui.BOTTOM); err != nil {
		if err != gocui.ErrUnknownView {
			return err
		}
		v.Title = gui.Tr.SLocalize("CommitsTitle")
		v.FgColor = gocui.ColorWhite
	}

	if v, err := g.SetView("stash", 0, commitsStashBoundary+panelSpacing, leftSideWidth, optionsTop, gocui.TOP|gocui.RIGHT); err != nil {
		if err != gocui.ErrUnknownView {
			return err
		}
		v.Title = gui.Tr.SLocalize("StashTitle")
		v.FgColor = gocui.ColorWhite
	}

<<<<<<< HEAD
	if v, err := g.SetView("options", appStatusOptionsBoundary-1, optionsTop, width-len(version)-2, optionsTop+2, 0); err != nil {
=======
	if v, err := g.SetView("options", -1, optionsTop, optionsVersionBoundary-1, optionsTop+2, 0); err != nil {
>>>>>>> 93ab892b
		if err != gocui.ErrUnknownView {
			return err
		}
		v.Frame = false
		if v.FgColor, err = gui.GetOptionsPanelTextColor(); err != nil {
			return err
		}
	}

	if gui.getCommitMessageView(g) == nil {
		// doesn't matter where this view starts because it will be hidden
		if commitMessageView, err := g.SetView("commitMessage", 0, 0, width, height, 0); err != nil {
			if err != gocui.ErrUnknownView {
				return err
			}
			g.SetViewOnBottom("commitMessage")
			commitMessageView.Title = gui.Tr.SLocalize("CommitMessage")
			commitMessageView.FgColor = gocui.ColorWhite
			commitMessageView.Editable = true
		}
	}
<<<<<<< HEAD

	appStatusLeft := -1
	if appStatusOptionsBoundary < 2 {
		appStatusLeft = -5
	}

	if v, err := g.SetView("appStatus", appStatusLeft, optionsTop, appStatusOptionsBoundary, optionsTop+2, 0); err != nil {
		if err != gocui.ErrUnknownView {
			return err
		}
		v.BgColor = gocui.ColorDefault
		v.FgColor = gocui.ColorCyan
		v.Frame = false
	}

	if v, err := g.SetView("version", width-len(version)-1, optionsTop, width, optionsTop+2, 0); err != nil {
=======
	if v, err := g.SetView("version", optionsVersionBoundary-1, optionsTop, width, optionsTop+2, 0); err != nil {
>>>>>>> 93ab892b
		if err != gocui.ErrUnknownView {
			return err
		}
		v.BgColor = gocui.ColorDefault
		v.FgColor = gocui.ColorGreen
		v.Frame = false
		if err := gui.renderString(g, "version", version); err != nil {
			return err
		}

		// gui.Updater.CheckForNewUpdate(gui.onUpdateCheckFinish)

		// these are only called once
		gui.handleFileSelect(g, filesView)
		gui.refreshFiles(g)
		gui.refreshBranches(g)
		gui.refreshCommits(g)
		gui.refreshStashEntries(g)
		if err := gui.switchFocus(g, nil, filesView); err != nil {
			return err
		}
	}

	gui.resizePopupPanels(g)

	return nil
}

func (gui *Gui) onUpdateFinish(err error) error {
	gui.State.Updating = false
	gui.setAppStatus("")
	if err != nil {
		gui.createErrorPanel(gui.g, "Update failed: "+err.Error())
	}
	// TODO: on attempted quit, if downloading is true, ask if sure the user wants to quit
	return nil
}

func (gui *Gui) onUpdateCheckFinish(newVersion string, err error) error {
	newVersion = "v0.1.72"
	if err != nil {
		// ignoring the error for now
		return nil
	}
	if newVersion == "" {
		return nil
	}
	title := "New version available!"
	message := "Download latest version? (enter/esc)"
	// TODO: support nil view in createConfirmationPanel or always go back to filesPanel when there is no previous view
	return gui.createConfirmationPanel(gui.g, nil, title, message, func(g *gocui.Gui, v *gocui.View) error {
		gui.State.Updating = true
		gui.setAppStatus("updating...")
		gui.Updater.Update(newVersion, gui.onUpdateFinish)
		return nil
	}, nil) // TODO: set config value saying not to check for another while if user hits escape
}

func (gui *Gui) fetch(g *gocui.Gui) error {
	gui.GitCommand.Fetch()
	gui.refreshStatus(g)
	return nil
}

func (gui *Gui) updateLoader(g *gocui.Gui) error {
	viewNames := []string{"confirmation", "appStatus"}
	for _, viewName := range viewNames {
		if view, _ := g.View(viewName); view != nil {
			content := gui.trimmedContent(view)
			if strings.Contains(content, "...") {
				staticContent := strings.Split(content, "...")[0] + "..."
				if viewName == "appStatus" {
					// panic(staticContent + " " + gui.loader())
				}
				gui.renderString(g, viewName, staticContent+" "+gui.loader())
			}
		}
	}
	return nil
}

func (gui *Gui) goEvery(g *gocui.Gui, interval time.Duration, function func(*gocui.Gui) error) {
	go func() {
		for range time.Tick(interval) {
			function(g)
		}
	}()
}

func (gui *Gui) resizePopupPanels(g *gocui.Gui) error {
	v := g.CurrentView()
	if v.Name() == "commitMessage" || v.Name() == "confirmation" {
		return gui.resizePopupPanel(g, v)
	}
	return nil
}

// Run setup the gui with keybindings and start the mainloop
func (gui *Gui) Run() error {
	g, err := gocui.NewGui(gocui.OutputNormal, OverlappingEdges)
	if err != nil {
		return err
	}
	defer g.Close()

	gui.g = g // TODO: always use gui.g rather than passing g around everywhere

	if err := gui.SetColorScheme(); err != nil {
		return err
	}

	gui.goEvery(g, time.Second*60, gui.fetch)
	gui.goEvery(g, time.Second*10, gui.refreshFiles)
	gui.goEvery(g, time.Millisecond*10, gui.updateLoader)

	g.SetManagerFunc(gui.layout)

	if err = gui.keybindings(g); err != nil {
		return err
	}

	err = g.MainLoop()
	return err
}

// RunWithSubprocesses loops, instantiating a new gocui.Gui with each iteration
// if the error returned from a run is a ErrSubProcess, it runs the subprocess
// otherwise it handles the error, possibly by quitting the application
func (gui *Gui) RunWithSubprocesses() {
	for {
		if err := gui.Run(); err != nil {
			if err == gocui.ErrQuit {
				break
			} else if err == gui.Errors.ErrSubProcess {
				gui.SubProcess.Stdin = os.Stdin
				gui.SubProcess.Stdout = os.Stdout
				gui.SubProcess.Stderr = os.Stderr
				gui.SubProcess.Run()
				gui.SubProcess.Stdout = ioutil.Discard
				gui.SubProcess.Stderr = ioutil.Discard
				gui.SubProcess.Stdin = nil
				gui.SubProcess = nil
			} else {
				log.Panicln(err)
			}
		}
	}
}

func (gui *Gui) createUpdateQuitConfirmation(g *gocui.Gui, v *gocui.View) error {
	title := "Currently Updating"
	message := "An update is in progress. Are you sure you want to quit?"
	return gui.createConfirmationPanel(gui.g, v, title, message, func(g *gocui.Gui, v *gocui.View) error {
		return gocui.ErrQuit
	}, nil)
}

func (gui *Gui) quit(g *gocui.Gui, v *gocui.View) error {
	if gui.State.Updating {
		return gui.createUpdateQuitConfirmation(g, v)
	}
	return gocui.ErrQuit
}<|MERGE_RESOLUTION|>--- conflicted
+++ resolved
@@ -15,13 +15,13 @@
 
 	// "strings"
 
-	"github.com/sirupsen/logrus"
 	"github.com/golang-collections/collections/stack"
 	"github.com/jesseduffield/gocui"
 	"github.com/jesseduffield/lazygit/pkg/commands"
 	"github.com/jesseduffield/lazygit/pkg/config"
 	"github.com/jesseduffield/lazygit/pkg/i18n"
 	"github.com/jesseduffield/lazygit/pkg/updates"
+	"github.com/sirupsen/logrus"
 )
 
 // OverlappingEdges determines if panel edges overlap
@@ -245,11 +245,7 @@
 		v.FgColor = gocui.ColorWhite
 	}
 
-<<<<<<< HEAD
-	if v, err := g.SetView("options", appStatusOptionsBoundary-1, optionsTop, width-len(version)-2, optionsTop+2, 0); err != nil {
-=======
-	if v, err := g.SetView("options", -1, optionsTop, optionsVersionBoundary-1, optionsTop+2, 0); err != nil {
->>>>>>> 93ab892b
+	if v, err := g.SetView("options", appStatusOptionsBoundary-1, optionsTop, optionsVersionBoundary-1, optionsTop+2, 0); err != nil {
 		if err != gocui.ErrUnknownView {
 			return err
 		}
@@ -271,7 +267,6 @@
 			commitMessageView.Editable = true
 		}
 	}
-<<<<<<< HEAD
 
 	appStatusLeft := -1
 	if appStatusOptionsBoundary < 2 {
@@ -287,10 +282,7 @@
 		v.Frame = false
 	}
 
-	if v, err := g.SetView("version", width-len(version)-1, optionsTop, width, optionsTop+2, 0); err != nil {
-=======
 	if v, err := g.SetView("version", optionsVersionBoundary-1, optionsTop, width, optionsTop+2, 0); err != nil {
->>>>>>> 93ab892b
 		if err != gocui.ErrUnknownView {
 			return err
 		}
