--- conflicted
+++ resolved
@@ -7,15 +7,10 @@
 	"strconv"
 	"strings"
 
-<<<<<<< HEAD
-	"github.com/Sirupsen/logrus"
-	"github.com/jesseduffield/gocui"
+	"github.com/go-errors/errors"
+
 	"github.com/jesseduffield/lazygit/pkg/config"
-=======
-	"github.com/go-errors/errors"
-
 	"github.com/jesseduffield/lazygit/pkg/i18n"
->>>>>>> e09f3905
 	"github.com/jesseduffield/lazygit/pkg/utils"
 	"github.com/sirupsen/logrus"
 	gitconfig "github.com/tcnksm/go-gitconfig"
@@ -66,33 +61,19 @@
 
 // GitCommand is our main git interface
 type GitCommand struct {
-<<<<<<< HEAD
-	Log       *logrus.Logger
-	OSCommand *OSCommand
-	Worktree  *gogit.Worktree
-	Repo      *gogit.Repository
-	Config    config.AppConfigurer
-}
-
-// NewGitCommand it runs git commands
-func NewGitCommand(log *logrus.Logger, osCommand *OSCommand, config config.AppConfigurer) (*GitCommand, error) {
-	gitCommand := &GitCommand{
-		Log:       log,
-		OSCommand: osCommand,
-		Config:    config,
-=======
 	Log                *logrus.Entry
 	OSCommand          *OSCommand
 	Worktree           *gogit.Worktree
 	Repo               *gogit.Repository
 	Tr                 *i18n.Localizer
+	Config             config.AppConfigurer
 	getGlobalGitConfig func(string) (string, error)
 	getLocalGitConfig  func(string) (string, error)
 	removeFile         func(string) error
 }
 
 // NewGitCommand it runs git commands
-func NewGitCommand(log *logrus.Entry, osCommand *OSCommand, tr *i18n.Localizer) (*GitCommand, error) {
+func NewGitCommand(log *logrus.Entry, osCommand *OSCommand, tr *i18n.Localizer, config config.AppConfigurer) (*GitCommand, error) {
 	var worktree *gogit.Worktree
 	var repo *gogit.Repository
 
@@ -114,7 +95,6 @@
 		if err := f(); err != nil {
 			return nil, err
 		}
->>>>>>> e09f3905
 	}
 
 	return &GitCommand{
@@ -126,6 +106,7 @@
 		getGlobalGitConfig: gitconfig.Global,
 		getLocalGitConfig:  gitconfig.Local,
 		removeFile:         os.RemoveAll,
+		Config:             config,
 	}, nil
 }
 
@@ -613,33 +594,27 @@
 }
 
 // Diff returns the diff of a file
-<<<<<<< HEAD
-func (c *GitCommand) Diff(file File, width int) string {
-=======
-func (c *GitCommand) Diff(file *File, plain bool) string {
->>>>>>> e09f3905
+func (c *GitCommand) Diff(file *File, width int, plain bool) string {
+	fileName := c.OSCommand.Quote(file.Name)
+
 	cachedArg := ""
-	trackedArg := "--"
-	colorArg := "--color"
-	fileName := c.OSCommand.Quote(file.Name)
 	if file.HasStagedChanges && !file.HasUnstagedChanges {
 		cachedArg = "--cached"
 	}
+
+	trackedArg := "--"
 	if !file.Tracked && !file.HasStagedChanges {
 		trackedArg = "--no-index /dev/null"
 	}
-<<<<<<< HEAD
-=======
+
+	colorArg := "--color"
 	if plain {
 		colorArg = ""
 	}
 
-	command := fmt.Sprintf("git diff %s %s %s %s", colorArg, cachedArg, trackedArg, fileName)
->>>>>>> e09f3905
-
 	templateValues := map[string]string{
 		"width":    strconv.Itoa(width),
-		"args":     cachedArg + " " + trackedArg,
+		"args":     colorArg + " " + cachedArg + " " + trackedArg,
 		"filename": fileName,
 	}
 
