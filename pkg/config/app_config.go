--- conflicted
+++ resolved
@@ -270,11 +270,8 @@
     args: ""
   skipHookPrefix: 'WIP'
   autoFetch: true
-<<<<<<< HEAD
+  branchLogCmd: "git log --graph --color=always --abbrev-commit --decorate --date=relative --pretty=medium {{branchName}} --"
   overrideGpg: false # prevents lazygit from spawning a separate process when using GPG
-=======
-  branchLogCmd: "git log --graph --color=always --abbrev-commit --decorate --date=relative --pretty=medium {{branchName}} --"
->>>>>>> 7b69aa1f
 update:
   method: prompt # can be: prompt | background | never
   days: 14 # how often a update is checked for
